/*---------------------------------------------------------------------------------------------
 *  Copyright (c) Microsoft Corporation. All rights reserved.
 *  Licensed under the MIT License. See License.txt in the project root for license information.
 *--------------------------------------------------------------------------------------------*/

import { TPromise } from 'vs/base/common/winjs.base';
import { Command } from 'vs/editor/common/modes';
import { UriComponents } from 'vs/base/common/uri';
import { Event, Emitter } from 'vs/base/common/event';
import { ContextKeyExpr } from 'vs/platform/contextkey/common/contextkey';
import { ITreeViewDataProvider } from 'vs/workbench/common/views';
import { localize } from 'vs/nls';
import { IViewlet } from 'vs/workbench/common/viewlet';
import { createDecorator } from 'vs/platform/instantiation/common/instantiation';
import { IDisposable } from 'vs/base/common/lifecycle';
import { ThemeIcon } from 'vs/platform/theme/common/themeService';

export class ViewLocation {

<<<<<<< HEAD
	private static locations: Map<string, ViewLocation> = new Map<string, ViewLocation>();
	static register(id: string): ViewLocation {
		const viewLocation = new ViewLocation(id);
		ViewLocation.locations.set(id, viewLocation);
		return viewLocation;
=======
	static readonly Explorer = new ViewLocation('workbench.view.explorer');
	static readonly Debug = new ViewLocation('workbench.view.debug');
	static readonly Extensions = new ViewLocation('workbench.view.extensions');
	static readonly SCM = new ViewLocation('workbench.view.scm');

	constructor(private _id: string) {
>>>>>>> aa9f6508
	}
	static get(value: string): ViewLocation {
		return ViewLocation.locations.get(value);
	}

<<<<<<< HEAD
	static readonly Explorer: ViewLocation = ViewLocation.register('workbench.view.explorer');
	static readonly Debug: ViewLocation = ViewLocation.register('workbench.view.debug');
	static readonly Extensions: ViewLocation = ViewLocation.register('workbench.view.extensions');

	private constructor(private _id: string) { }
	get id(): string { return this._id; }

=======
	static getContributedViewLocation(value: string): ViewLocation {
		switch (value) {
			case 'explorer': return ViewLocation.Explorer;
			case 'debug': return ViewLocation.Debug;
			case 'scm': return ViewLocation.SCM;
		}
		return void 0;
	}
>>>>>>> aa9f6508
}

export interface IViewDescriptor {

	readonly id: string;

	readonly name: string;

	readonly location: ViewLocation;

	// TODO do we really need this?!
	readonly ctor: any;

	readonly when?: ContextKeyExpr;

	readonly order?: number;

	readonly weight?: number;

	readonly collapsed?: boolean;

	readonly canToggleVisibility?: boolean;
}

export interface IViewsRegistry {

	readonly onViewsRegistered: Event<IViewDescriptor[]>;

	readonly onViewsDeregistered: Event<IViewDescriptor[]>;

	registerViews(views: IViewDescriptor[]): void;

	deregisterViews(ids: string[], location: ViewLocation): void;

	getViews(loc: ViewLocation): IViewDescriptor[];

	getAllViews(): IViewDescriptor[];

	getView(id: string): IViewDescriptor;

}

export const ViewsRegistry: IViewsRegistry = new class implements IViewsRegistry {

	private readonly _onViewsRegistered: Emitter<IViewDescriptor[]> = new Emitter<IViewDescriptor[]>();
	readonly onViewsRegistered: Event<IViewDescriptor[]> = this._onViewsRegistered.event;

	private readonly _onViewsDeregistered: Emitter<IViewDescriptor[]> = new Emitter<IViewDescriptor[]>();
	readonly onViewsDeregistered: Event<IViewDescriptor[]> = this._onViewsDeregistered.event;

	private _viewLocations: ViewLocation[] = [];
	private _views: Map<ViewLocation, IViewDescriptor[]> = new Map<ViewLocation, IViewDescriptor[]>();

	registerViews(viewDescriptors: IViewDescriptor[]): void {
		if (viewDescriptors.length) {
			for (const viewDescriptor of viewDescriptors) {
				let views = this._views.get(viewDescriptor.location);
				if (!views) {
					views = [];
					this._views.set(viewDescriptor.location, views);
					this._viewLocations.push(viewDescriptor.location);
				}
				if (views.some(v => v.id === viewDescriptor.id)) {
					throw new Error(localize('duplicateId', "A view with id '{0}' is already registered in the location '{1}'", viewDescriptor.id, viewDescriptor.location.id));
				}
				views.push(viewDescriptor);
			}
			this._onViewsRegistered.fire(viewDescriptors);
		}
	}

	deregisterViews(ids: string[], location: ViewLocation): void {
		const views = this._views.get(location);

		if (!views) {
			return;
		}

		const viewsToDeregister = views.filter(view => ids.indexOf(view.id) !== -1);

		if (viewsToDeregister.length) {
			const remaningViews = views.filter(view => ids.indexOf(view.id) === -1);
			if (remaningViews.length) {
				this._views.set(location, remaningViews);
			} else {
				this._views.delete(location);
				this._viewLocations.splice(this._viewLocations.indexOf(location), 1);
			}
		}

		this._onViewsDeregistered.fire(viewsToDeregister);
	}

	getViews(loc: ViewLocation): IViewDescriptor[] {
		return this._views.get(loc) || [];
	}

	getAllViews(): IViewDescriptor[] {
		const result: IViewDescriptor[] = [];
		this._views.forEach(views => result.push(...views));
		return result;
	}

	getView(id: string): IViewDescriptor {
		for (const viewLocation of this._viewLocations) {
			const viewDescriptor = (this._views.get(viewLocation) || []).filter(v => v.id === id)[0];
			if (viewDescriptor) {
				return viewDescriptor;
			}
		}
		return null;
	}
};

export interface IViewsViewlet extends IViewlet {

	openView(id: string, focus?: boolean): TPromise<void>;

}

// Custom views

export interface ITreeViewer extends IDisposable {

	dataProvider: ITreeViewDataProvider;

	refresh(treeItems?: ITreeItem[]): TPromise<void>;

	setVisibility(visible: boolean): void;

	focus(): void;

	layout(height: number): void;

	show(container: HTMLElement);

	getOptimalWidth(): number;

	reveal(item: ITreeItem, parentChain: ITreeItem[], options: { select?: boolean }): TPromise<void>;
}

export interface ICustomViewDescriptor extends IViewDescriptor {

	treeView?: boolean;

}

export const ICustomViewsService = createDecorator<ICustomViewsService>('customViewsService');

export interface ICustomViewsService {
	_serviceBrand: any;

	getTreeViewer(id: string): ITreeViewer;

	openView(id: string, focus?: boolean): TPromise<void>;
}

export type TreeViewItemHandleArg = {
	$treeViewId: string,
	$treeItemHandle: string
};

export enum TreeItemCollapsibleState {
	None = 0,
	Collapsed = 1,
	Expanded = 2
}

export interface ITreeItem {

	handle: string;

	parentHandle: string;

	collapsibleState: TreeItemCollapsibleState;

	label?: string;

	icon?: string;

	iconDark?: string;

	themeIcon?: ThemeIcon;

	resourceUri?: UriComponents;

	tooltip?: string;

	contextValue?: string;

	command?: Command;

	children?: ITreeItem[];

}

export interface ITreeViewDataProvider {

	onDidChange: Event<ITreeItem[] | undefined | null>;

	onDispose: Event<void>;

	getChildren(element?: ITreeItem): TPromise<ITreeItem[]>;
}<|MERGE_RESOLUTION|>--- conflicted
+++ resolved
@@ -17,43 +17,24 @@
 
 export class ViewLocation {
 
-<<<<<<< HEAD
 	private static locations: Map<string, ViewLocation> = new Map<string, ViewLocation>();
 	static register(id: string): ViewLocation {
 		const viewLocation = new ViewLocation(id);
 		ViewLocation.locations.set(id, viewLocation);
 		return viewLocation;
-=======
-	static readonly Explorer = new ViewLocation('workbench.view.explorer');
-	static readonly Debug = new ViewLocation('workbench.view.debug');
-	static readonly Extensions = new ViewLocation('workbench.view.extensions');
-	static readonly SCM = new ViewLocation('workbench.view.scm');
-
-	constructor(private _id: string) {
->>>>>>> aa9f6508
 	}
 	static get(value: string): ViewLocation {
 		return ViewLocation.locations.get(value);
 	}
 
-<<<<<<< HEAD
 	static readonly Explorer: ViewLocation = ViewLocation.register('workbench.view.explorer');
 	static readonly Debug: ViewLocation = ViewLocation.register('workbench.view.debug');
 	static readonly Extensions: ViewLocation = ViewLocation.register('workbench.view.extensions');
+	static readonly SCM: ViewLocation = ViewLocation.register('workbench.view.scm');
 
 	private constructor(private _id: string) { }
 	get id(): string { return this._id; }
 
-=======
-	static getContributedViewLocation(value: string): ViewLocation {
-		switch (value) {
-			case 'explorer': return ViewLocation.Explorer;
-			case 'debug': return ViewLocation.Debug;
-			case 'scm': return ViewLocation.SCM;
-		}
-		return void 0;
-	}
->>>>>>> aa9f6508
 }
 
 export interface IViewDescriptor {
