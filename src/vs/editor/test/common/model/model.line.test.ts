--- conflicted
+++ resolved
@@ -6,28 +6,18 @@
 
 import * as assert from 'assert';
 import { LineTokens } from 'vs/editor/common/core/lineTokens';
-<<<<<<< HEAD
-import { ModelLine, ILineEdit, LineMarker, MarkersTracker } from 'vs/editor/common/model/modelLine';
+import { ModelLine, ILineEdit, computeIndentLevel } from 'vs/editor/common/model/modelLine';
 import { MetadataConsts, LanguageIdentifier } from 'vs/editor/common/modes';
-import { Position } from 'vs/editor/common/core/position';
 import { Range } from 'vs/editor/common/core/range';
-=======
-import { ModelLine, ILineEdit, computeIndentLevel } from 'vs/editor/common/model/modelLine';
-import { MetadataConsts } from 'vs/editor/common/modes';
->>>>>>> 3aed2331
 import { ViewLineToken, ViewLineTokenFactory } from 'vs/editor/common/core/viewLineToken';
 import { EditableTextModel } from 'vs/editor/common/model/editableTextModel';
 import { TextModel } from 'vs/editor/common/model/textModel';
 import { RawTextSource } from 'vs/editor/common/model/textSource';
 
 function assertLineTokens(_actual: LineTokens, _expected: TestToken[]): void {
-<<<<<<< HEAD
 	let tmp = TestToken.toTokens(_expected);
-	LineTokens.convertToEndOffset(tmp, _actual.getLineLength());
+	LineTokens.convertToEndOffset(tmp, _actual.getLineContent().length);
 	let expected = ViewLineTokenFactory.inflateArr(tmp);
-=======
-	let expected = ViewLineTokenFactory.inflateArr(TestToken.toTokens(_expected), _actual.getLineContent().length);
->>>>>>> 3aed2331
 	let actual = _actual.inflate();
 	let decode = (token: ViewLineToken) => {
 		return {
@@ -312,7 +302,6 @@
 		tokens: TestToken[];
 	}
 
-<<<<<<< HEAD
 	interface IEdit {
 		range: Range;
 		text: string;
@@ -326,13 +315,6 @@
 			const lineTextLength = model.getLineMaxColumn(lineIndex + 1) - 1;
 			model._tokens.setTokens(0, lineIndex, lineTextLength, TestToken.toTokens(lineTokens));
 		}
-=======
-	function testLineEditTokens(initialText: string, initialTokens: TestToken[], edits: ILineEdit[], expectedText: string, expectedTokens: TestToken[]): void {
-		let line = new ModelLine(initialText);
-		line.setTokens(0, TestToken.toTokens(initialTokens));
-
-		line.applyEdits(edits);
->>>>>>> 3aed2331
 
 		model.applyEdits(edits.map((ed) => ({
 			identifier: null,
@@ -661,7 +643,6 @@
 	}
 
 	test('insertion on empty line', () => {
-<<<<<<< HEAD
 		const model = new EditableTextModel(RawTextSource.fromString('some text'), TextModel.DEFAULT_CREATION_OPTIONS, new LanguageIdentifier('test', 0));
 		model._tokens.setTokens(0, 0, model.getLineMaxColumn(1) - 1, TestToken.toTokens([new TestToken(0, 1)]));
 
@@ -683,16 +664,6 @@
 
 		const actualTokens = model.getLineTokens(1);
 		assertLineTokens(actualTokens, [new TestToken(0, 1)]);
-=======
-		let line = new ModelLine('some text');
-		line.setTokens(0, TestToken.toTokens([new TestToken(0, 1)]));
-
-		line.applyEdits([{ startColumn: 1, endColumn: 10, text: '' }]);
-		line.setTokens(0, new Uint32Array(0));
-
-		line.applyEdits([{ startColumn: 1, endColumn: 1, text: 'a' }]);
-		assertLineTokens(line.getTokens(0), [new TestToken(0, 1)]);
->>>>>>> 3aed2331
 	});
 
 	test('updates tokens on insertion 1', () => {
@@ -1218,7 +1189,6 @@
 	});
 
 	function testLineSplitTokens(initialText: string, initialTokens: TestToken[], splitColumn: number, expectedText1: string, expectedText2: string, expectedTokens: TestToken[]): void {
-<<<<<<< HEAD
 		testApplyEdits(
 			[{
 				text: initialText,
@@ -1236,16 +1206,6 @@
 				tokens: [new TestToken(0, 1)]
 			}]
 		);
-=======
-		let line = new ModelLine(initialText);
-		line.setTokens(0, TestToken.toTokens(initialTokens));
-
-		let other = line.split(splitColumn);
-
-		assert.equal(line.text, expectedText1);
-		assert.equal(other.text, expectedText2);
-		assertLineTokens(line.getTokens(0), expectedTokens);
->>>>>>> 3aed2331
 	}
 
 	test('split at the beginning', () => {
@@ -1320,7 +1280,6 @@
 	});
 
 	function testLineAppendTokens(aText: string, aTokens: TestToken[], bText: string, bTokens: TestToken[], expectedText: string, expectedTokens: TestToken[]): void {
-<<<<<<< HEAD
 		testApplyEdits(
 			[{
 				text: aText,
@@ -1338,18 +1297,6 @@
 				tokens: expectedTokens
 			}]
 		);
-=======
-		let a = new ModelLine(aText);
-		a.setTokens(0, TestToken.toTokens(aTokens));
-
-		let b = new ModelLine(bText);
-		b.setTokens(0, TestToken.toTokens(bTokens));
-
-		a.append(b);
-
-		assert.equal(a.text, expectedText);
-		assertLineTokens(a.getTokens(0), expectedTokens);
->>>>>>> 3aed2331
 	}
 
 	test('append empty 1', () => {
